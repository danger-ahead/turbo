--- conflicted
+++ resolved
@@ -12,11 +12,7 @@
 
 # workspace-a#generate ran
   $ cat tmp.log | grep "workspace-a:generate"
-<<<<<<< HEAD
-  workspace-a:generate: cache miss, executing 33cb31b9a1feefdc
-=======
-  workspace-a:generate: cache miss, executing e9390ace27e95bc1
->>>>>>> ef9f6b8a
+  workspace-a:generate: cache miss, executing 68c07f637d214fd3
   workspace-a:generate: 
   workspace-a:generate: > generate
   workspace-a:generate: > echo 'generate workspace-a'
@@ -24,11 +20,7 @@
   workspace-a:generate: generate workspace-a
 workspace-a#build ran
   $ cat tmp.log | grep "workspace-a:build"
-<<<<<<< HEAD
-  workspace-a:build: cache miss, executing 6ef94e61ac123f30
-=======
-  workspace-a:build: cache miss, executing 016dc18235765083
->>>>>>> ef9f6b8a
+  workspace-a:build: cache miss, executing 4d79e873a767c5d0
   workspace-a:build: 
   workspace-a:build: > build
   workspace-a:build: > echo 'build workspace-a'
@@ -41,11 +33,7 @@
 
 workspace-b#build ran
   $ cat tmp.log | grep "workspace-b:build"
-<<<<<<< HEAD
-  workspace-b:build: cache miss, executing 000276a016e6bd0c
-=======
-  workspace-b:build: cache miss, executing ebeb38da13437cb2
->>>>>>> ef9f6b8a
+  workspace-b:build: cache miss, executing 1019b7ecf6a5b48f
   workspace-b:build: 
   workspace-b:build: > build
   workspace-b:build: > echo 'build workspace-b'
